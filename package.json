--- conflicted
+++ resolved
@@ -11,13 +11,8 @@
     "preview": "vite preview"
   },
   "dependencies": {
-<<<<<<< HEAD
-    "@ffmpeg/core": "^0.12.10",
-    "@ffmpeg/ffmpeg": "^0.12.15",
-=======
     "@ffmpeg/ffmpeg": "^0.12.15",
     "@ffmpeg/util": "^0.12.2",
->>>>>>> 592d2ee8
     "@hookform/resolvers": "^3.9.0",
     "@radix-ui/react-accordion": "^1.2.0",
     "@radix-ui/react-alert-dialog": "^1.1.1",
